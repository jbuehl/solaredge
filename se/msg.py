# SolarEdge message protocol

import struct
import os
import time
import logging
import datetime
import se.logutils
import binascii
from Crypto.Cipher import AES
from Crypto.Random import random

logger = logging.getLogger(__name__)

sleepInterval = .1

# Hard coded last0503.msg file. os module used to find full path to calling msg.py file, then removes the se part so it's essentially the root of solaredge (where semonitor.py lives)
LAST0503FILE = os.path.dirname(os.path.realpath(__file__)).replace('/'+ __name__.split(".")[0], '') + "/last0503.msg"

class SECrypto:
    def __init__(self, key, msg0503):
        """
        Initialise a SolarEdge communication decryption object.

        key:     a 16-byte string which consists of the values of
                 parameters 0239, 023a, 023b, and 023c.
        msg0503: a 34-byte string with the contents of a 0503 message.
        """
        # Get the current time in human readable form so a human can ready the last0503.msg file and know when it was last updated
        curtime = datetime.datetime.now()
        mystrtime = curtime.strftime("%Y-%m-%d %H:%M:%S")
        # Create a key by encrypting the data from Solar Edge with our key)
        enkey1 = map(ord, AES.new(key).encrypt(msg0503[:16]))
        # Store the 0503 message in a hex string
        hex_msg0503 = binascii.hexlify(msg0503)
        # Format the line in the last0503.msg file
        # Format is: String Timestamp (for us humans),Epoch in seconds (for easy math),hex encoded previous message
        outstr = mystrtime + "," + str(int(time.time())) + "," + hex_msg0503
        # Write the outstr to the last0503.msg file, clobbering the previous (hence 'w' write mode)
        ko = open(LAST0503FILE, "w")
        ko.write(outstr)
        ko.close
        # self.cipher is an AES object
        self.cipher = AES.new("".join(
            map(chr, (enkey1[i] ^ ord(msg0503[i + 16]) for i in range(16)))))
        self.encrypt_seq = random.randint(0, 0xffff)

    def crypt(self, msg003d):
        """
        msg003d: the contents of the 003d message to crypt, as list(int).

        Modifies the list in-place and returns it.
        """
        rand1 = msg003d[:16]
        pos = 16
        while pos < len(msg003d):
            if not pos % 16:
                rand = map(ord, self.cipher.encrypt("".join(map(chr, rand1))))
                for posc in range(15, -1, -1):
                    rand1[posc] = (rand1[posc] + 1) & 0xff
                    if rand1[posc]:
                        break
            msg003d[pos] ^= rand[pos % 16]
            pos += 1
        return msg003d

    def decrypt(self, msg003d):
        """
        msg003d: the contents of the 003d message to decrypt, as string.

        Returns a tuple(int(sequenceNumber), str(data)).
        """
        msg003d = self.crypt(map(ord, msg003d))
        for i in range(len(msg003d) - 22):
            msg003d[i + 22] ^= msg003d[18 + (i & 3)]
        return (msg003d[16] + (msg003d[17] << 8),
                "".join(map(chr, msg003d[22:])))

    def encrypt(self, msg):
        """
        msg: the contents of the data to encrypt, as string.

        Returns the data encrypted.
        """
        self.encrypt_seq = (self.encrypt_seq + 1) & 0xffff
        rand1 = [random.randint(0, 255) for x in range(16)]
        rand2 = [random.randint(0, 255) for x in range(4)]
        seqnr = [self.encrypt_seq & 0xff, self.encrypt_seq >> 8 & 0xff]
        msg003d = rand1 + seqnr + rand2 + map(ord, msg)
        for i in range(len(msg)):
            msg003d[i + 22] ^= msg003d[18 + (i & 3)]
        return "".join(map(chr, self.crypt(msg003d)))

# cryptography object variable and global indicator if the load of last0503.msg was attempted
cipher = None
bcipher = False

# message constants
magic = "\x12\x34\x56\x79"
magicLen = len(magic)
msgHdrLen = 16
checksumLen = 2

# message debugging sequence numbers
dataInSeq = 0
dataOutSeq = 0

# return the next message
def readMsg(inFile, recFile, mode):
    global dataInSeq
    dataInSeq += 1
    msg = ""
    eof = False
    if not (mode.passiveMode or (mode.serialType == 4)):
        # active mode that is not rs485
        # read the magic number and header
        msg = readBytes(inFile, recFile, magicLen + msgHdrLen, mode)
        if msg == "":   # end of file
            return (msg, True)
        (dataLen, dataLenInv, msgSeq, fromAddr, toAddr, function) = \
            struct.unpack("<HHHLLH", msg[magicLen:])
        # read the data and checksum
        msg += readBytes(inFile, recFile, dataLen + checksumLen, mode)
        msg = msg[magicLen:]    # strip the magic number from the beginning
    else:
        # passive mode or rs485
        # read 1 byte at a time until the next magic number
        while msg[-magicLen:] != magic:
            nextByte = readBytes(inFile, recFile, 1, mode)
            if nextByte == "":  # end of file
                eof = True
                msg += magic  # append a magic number to end the loop
            else:
                msg += nextByte
        msg = msg[:-magicLen]  # strip the magic number from the end
    if len(msg) > 0:  # don't log zero length messages
        logger.message("-->", dataInSeq, magic + msg, inFile.name)
    return (msg, eof)

# return the specified number of bytes
def readBytes(inFile, recFile, length, mode):
    try:
        inBuf = inFile.read(length)
        if inBuf == "":  # end of file
            if mode.following:
                # wait for more data
                while inBuf == "":
                    time.sleep(sleepInterval)
                    inBuf = inFile.read(length)
        recordMsg(inBuf, recFile)
        return inBuf
    # treat exceptions as end of file
    except Exception as ex:
        logger.info("Exception while reading data: "+str(ex))
        return ""

# A function to attempt to load the the rotating key from the last0503.msg file
def loadRotKey(keyStr):
    global cipher
    mydata = ""
    # First try the file operation, if this doesn't work, no big deal, we just don't load the key, but we do log the attempt
    try:
        ki = open(LAST0503FILE, "r")
        mydata = ki.read()
        ki.close()
    except:
        logger.data("Could not open last0503.msg file, not loading")

    # If the try block doing the file operation was successful, mydata will now not be blank, so we try to operate on it. 
    if mydata != "":
        # These are the variables where we keep the last load time and the last key data
        lastsave = 0
        lastkey = ""
        # We attempt to load the file and split the contents. If this try fails, we assume the file to have been corrupted (manual edit etc) and we give up, not loading the key
        try:
            lastsave = int(mydata.split(",")[1])
            lastkey = mydata.split(",")[2].strip()
        except:
            logger.data("last0503.msg not in proper format - not loading")
        # If we have both a last load time and data in our variables, we assume the try block succeeded and we do some more validation
        if lastsave != 0 and lastkey != "":
            # First we check the time, if the last load time is more than 24 hours ago, we give up. No point in trying decryption with an old key
            curtime = int(time.time())
            if curtime - lastsave <= 86400: #86400 seconds is 24 hours 60 secs * 60 min * 24 hours
                # Now we check that our key is indeed 68 characters. If it is not we give up and don't load
                if len(lastkey) == 68: # Check to ensure its 68 characters
                    logger.data("Attempting to load data from last0503.msg")
                    # Our last try if this fails, we log an unknown error
                    try:
                        cipher = SECrypto(keyStr.decode("hex"), binascii.unhexlify(lastkey))
                        logger.data("Rotated key from last0503.msg loaded successfully!")
                    except:
                        logger.data("Unknown error in loading rotating key. Not using")
                else:
                    logger.data("Saved rotating key length not correct. Not using")
    else:
        logger.data("No data read from last0503.msg. Not loading")
    # This function, since it works on the global cipher object, always returns true
    # This return basically sets bcipher and tells the application we've already attempted to load the last0503.msg
    # So even if cipher is still None, don't try to load from file again. There's no point. This should resolve itselve the next 0503 message that is loaded/saved
    return True


# parse a message
def parseMsg(msg, keyStr=""):
    global cipher
    global bcipher
    # If bcipher is False then we've not attempted to load the rotating key from the last0503.msg file. 
    # Also, we don't want to load from file if for some reason cipher is not None (it shouldn't be if bcipher is False)
    # If bcipher is False and cipher is None, then try to load the rotating key. The result of the "attempt" to load the rotating key is stored in bcipher. The attempt is ALWAYS true
    # The idea here is that we make one attempt to the load the file, and if it works, then cipher is no longer None and we can move on. Else, don't try loading again. 
    if bcipher == False and cipher is None:
        bcipher = loadRotKey(keyStr)
    if len(msg) < msgHdrLen + checksumLen:  # throw out messages that are too short
        logger.data("Threw out a message that was too short")
        return (0, 0, 0, 0, "")
    else:
        (msgSeq, fromAddr, toAddr, function, data) = validateMsg(msg)
        # encryption key
        if function == 0x0503:
            if keyStr:
                logger.data("Creating cipher object with key", keyStr)
                cipher = SECrypto(keyStr.decode("hex"), data)
            return (msgSeq, fromAddr, toAddr, function, "")
        # encrypted message
        elif function == 0x003d:
            if cipher:
                # decrypt the data and validate that as a message
                logger.data("Decrypting message")
                (seq, dataMsg) = cipher.decrypt(data)
                if dataMsg[0:4] != magic:
<<<<<<< HEAD
                    logger.data("Invalid decryption key")
=======
                    logger.data("Invalid decryption key - Clearing Cipher")
                    cipher = None
>>>>>>> bfbb525d
                    return (0, 0, 0, 0, "")
                else:
                    (msgSeq, fromAddr, toAddr, function, data) = validateMsg(dataMsg[4:])
            else:  # don't have a key yet
                logger.data("Decryption key not yet available")
                return (0, 0, 0, 0, "")
        return (msgSeq, fromAddr, toAddr, function, data)

# parse the header and validate the message
def validateMsg(msg):
    # message must be at least a header and checksum
    if len(msg) < msgHdrLen + checksumLen:
        logger.error("Message too short")
        for l in se.logutils.format_data(msg):
            logger.data(l)
        return (0, 0, 0, 0, "")
    # parse the message header
    (dataLen, dataLenInv, msgSeq, fromAddr, toAddr, function) = struct.unpack("<HHHLLH", msg[0:msgHdrLen])
    logMsgHdr(dataLen, dataLenInv, msgSeq, fromAddr, toAddr, function)
    # header + data + checksum can't be longer than the message
    if msgHdrLen + dataLen + checksumLen > len(msg):
        logger.error("Data length is too big for the message")
        for l in se.logutils.format_data(msg):
            logger.data(l)
        return (0, 0, 0, 0, "")
    # data length must match inverse length
    if dataLen != ~dataLenInv & 0xffff:
        logger.error("Data length doesn't match inverse length")
        for l in se.logutils.format_data(msg):
            logger.data(l)
        return (0, 0, 0, 0, "")
    data = msg[msgHdrLen:msgHdrLen + dataLen]
    # discard extra bytes after the message
    extraLen = len(msg) - (msgHdrLen + dataLen + checksumLen)
    if extraLen != 0:
        logger.data("Discarding %s extra bytes", extraLen)
        for l in se.logutils.format_data(msg[-extraLen:]):
            logger.data(l)
    # validate the checksum
    checksum = struct.unpack("<H", msg[msgHdrLen + dataLen:msgHdrLen + dataLen + checksumLen])[0]
    calcsum = calcCrc(
        struct.pack(">HLLH", msgSeq, fromAddr, toAddr, function) + data)
    if calcsum != checksum:
        logger.error("Checksum error. Expected 0x%04x, got 0x%04x" % (checksum, calcsum))
        for l in se.logutils.format_data(msg):
            logger.data(l)
        return (0, 0, 0, 0, "")
    return (msgSeq, fromAddr, toAddr, function, data)

# format a message
def formatMsg(msgSeq, fromAddr, toAddr, function, data="", encrypt=True):
    checksum = calcCrc(struct.pack(">HLLH", msgSeq, fromAddr, toAddr, function) + data)
    msg = struct.pack("<HHHLLH", len(data), ~len(data) & 0xffff, msgSeq,
                      fromAddr, toAddr, function) + data + struct.pack("<H", checksum)
    logMsgHdr(len(data), ~len(data) & 0xffff, msgSeq, fromAddr, toAddr, function)

    if cipher and encrypt:
        # encrypt the data and format that as a message
        logger.data("Encrypting message")
        msg = formatMsg((cipher.encrypt_seq+1000) & 0xffff,
            0xfffffffd, 0xffffffff, 0x003d, cipher.encrypt(magic + msg), False)
    return msg

# send a message
def sendMsg(dataFile, msg, recFile):
    global dataOutSeq
    dataOutSeq += 1
    logger.message("<--", dataOutSeq, magic + msg, dataFile.name)
    dataFile.write(magic + msg)
    dataFile.flush()
    recordMsg(magic + msg, recFile)

# write a message to the record file
def recordMsg(msg, recFile):
    if recFile:
        recFile.write(msg)
        recFile.flush()

# crc calculation
#
# CRC-16 with the following parameters:
#
# width=16 poly=0x8005 init=0x5a5a refin=true refout=true xorout=0x0000

crcTable = [
    0x0000, 0xc0c1, 0xc181, 0x0140, 0xc301, 0x03c0, 0x0280, 0xc241, 0xc601,
    0x06c0, 0x0780, 0xc741, 0x0500, 0xc5c1, 0xc481, 0x0440, 0xcc01, 0x0cc0,
    0x0d80, 0xcd41, 0x0f00, 0xcfc1, 0xce81, 0x0e40, 0x0a00, 0xcac1, 0xcb81,
    0x0b40, 0xc901, 0x09c0, 0x0880, 0xc841, 0xd801, 0x18c0, 0x1980, 0xd941,
    0x1b00, 0xdbc1, 0xda81, 0x1a40, 0x1e00, 0xdec1, 0xdf81, 0x1f40, 0xdd01,
    0x1dc0, 0x1c80, 0xdc41, 0x1400, 0xd4c1, 0xd581, 0x1540, 0xd701, 0x17c0,
    0x1680, 0xd641, 0xd201, 0x12c0, 0x1380, 0xd341, 0x1100, 0xd1c1, 0xd081,
    0x1040, 0xf001, 0x30c0, 0x3180, 0xf141, 0x3300, 0xf3c1, 0xf281, 0x3240,
    0x3600, 0xf6c1, 0xf781, 0x3740, 0xf501, 0x35c0, 0x3480, 0xf441, 0x3c00,
    0xfcc1, 0xfd81, 0x3d40, 0xff01, 0x3fc0, 0x3e80, 0xfe41, 0xfa01, 0x3ac0,
    0x3b80, 0xfb41, 0x3900, 0xf9c1, 0xf881, 0x3840, 0x2800, 0xe8c1, 0xe981,
    0x2940, 0xeb01, 0x2bc0, 0x2a80, 0xea41, 0xee01, 0x2ec0, 0x2f80, 0xef41,
    0x2d00, 0xedc1, 0xec81, 0x2c40, 0xe401, 0x24c0, 0x2580, 0xe541, 0x2700,
    0xe7c1, 0xe681, 0x2640, 0x2200, 0xe2c1, 0xe381, 0x2340, 0xe101, 0x21c0,
    0x2080, 0xe041, 0xa001, 0x60c0, 0x6180, 0xa141, 0x6300, 0xa3c1, 0xa281,
    0x6240, 0x6600, 0xa6c1, 0xa781, 0x6740, 0xa501, 0x65c0, 0x6480, 0xa441,
    0x6c00, 0xacc1, 0xad81, 0x6d40, 0xaf01, 0x6fc0, 0x6e80, 0xae41, 0xaa01,
    0x6ac0, 0x6b80, 0xab41, 0x6900, 0xa9c1, 0xa881, 0x6840, 0x7800, 0xb8c1,
    0xb981, 0x7940, 0xbb01, 0x7bc0, 0x7a80, 0xba41, 0xbe01, 0x7ec0, 0x7f80,
    0xbf41, 0x7d00, 0xbdc1, 0xbc81, 0x7c40, 0xb401, 0x74c0, 0x7580, 0xb541,
    0x7700, 0xb7c1, 0xb681, 0x7640, 0x7200, 0xb2c1, 0xb381, 0x7340, 0xb101,
    0x71c0, 0x7080, 0xb041, 0x5000, 0x90c1, 0x9181, 0x5140, 0x9301, 0x53c0,
    0x5280, 0x9241, 0x9601, 0x56c0, 0x5780, 0x9741, 0x5500, 0x95c1, 0x9481,
    0x5440, 0x9c01, 0x5cc0, 0x5d80, 0x9d41, 0x5f00, 0x9fc1, 0x9e81, 0x5e40,
    0x5a00, 0x9ac1, 0x9b81, 0x5b40, 0x9901, 0x59c0, 0x5880, 0x9841, 0x8801,
    0x48c0, 0x4980, 0x8941, 0x4b00, 0x8bc1, 0x8a81, 0x4a40, 0x4e00, 0x8ec1,
    0x8f81, 0x4f40, 0x8d01, 0x4dc0, 0x4c80, 0x8c41, 0x4400, 0x84c1, 0x8581,
    0x4540, 0x8701, 0x47c0, 0x4680, 0x8641, 0x8201, 0x42c0, 0x4380, 0x8341,
    0x4100, 0x81c1, 0x8081, 0x4040
]

def calcCrc(data):
    crc = 0x5a5a  # initial value
    for d in data:
        crc = crcTable[(crc ^ ord(d)) & 0xff] ^ (crc >> 8)
    return crc

# formatted print a message header
def logMsgHdr(dataLen, dataLenInv, msgSeq, fromAddr, toAddr, function):
    logger.data("dataLen:    %04x", dataLen)
    logger.data("dataLenInv: %04x", dataLenInv)
    logger.data("sequence:   %04x", msgSeq)
    logger.data("source:     %08x", fromAddr)
    logger.data("dest:       %08x", toAddr)
    logger.data("function:   %04x", function)<|MERGE_RESOLUTION|>--- conflicted
+++ resolved
@@ -229,12 +229,8 @@
                 logger.data("Decrypting message")
                 (seq, dataMsg) = cipher.decrypt(data)
                 if dataMsg[0:4] != magic:
-<<<<<<< HEAD
-                    logger.data("Invalid decryption key")
-=======
                     logger.data("Invalid decryption key - Clearing Cipher")
                     cipher = None
->>>>>>> bfbb525d
                     return (0, 0, 0, 0, "")
                 else:
                     (msgSeq, fromAddr, toAddr, function, data) = validateMsg(dataMsg[4:])
